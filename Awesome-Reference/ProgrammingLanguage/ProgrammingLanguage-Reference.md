--- conflicted
+++ resolved
@@ -1,21 +1,4 @@
 [![返回目录](https://parg.co/UGo)](https://parg.co/b4z) 
-<<<<<<< HEAD
- 
- 
-
-
- 
-
-
- 
-
-
- 
-
-
-
-=======
->>>>>>> 9b7d44bc
 
 # 编程语言资料索引
 
@@ -23,6 +6,4 @@
 
 - [Collection of cheat sheets for programmers【Collection】](https://hownot2code.com/2016/09/29/collection-of-cheat-sheets-for-programmers/): Even the most experienced programmers aren’t able to remember all CSS properties or a correct way to write all commands. That’s why it’s always useful to have a cheat sheet at hand in the bookmarks of a browser.
 
-- [2017-王垠-如何掌握所有的程序语言](http://www.yinwang.org/blog-cn/2017/07/06/master-pl)
-
-- [2017-Ten interesting features from various modern languages](https://parg.co/U6G): Lately I have been studying some modern languages, such as Reason, Swift, Kotlin and Dart. Today, I want to share with you the 10 features that I found most interesting.+- [2017-王垠-如何掌握所有的程序语言](http://www.yinwang.org/blog-cn/2017/07/06/master-pl)