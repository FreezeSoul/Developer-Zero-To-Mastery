--- conflicted
+++ resolved
@@ -1,22 +1,4 @@
 [![返回目录](https://parg.co/UGo)](https://parg.co/b4z) 
-<<<<<<< HEAD
- 
- 
- 
- 
-
-
- 
-
-
- 
-
-
- 
-
-
-=======
->>>>>>> 5cad84a0
 
 # 分布式一致性资料索引
 
